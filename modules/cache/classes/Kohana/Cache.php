--- conflicted
+++ resolved
@@ -76,11 +76,7 @@
  * @version    2.0
  * @author     Kohana Team
  * @copyright  (c) 2009-2017 Kohana Team
-<<<<<<< HEAD
- * @license    http://kohanaphp.com/license
-=======
  * @license    https://koseven.ga/LICENSE.md
->>>>>>> 5d2979c3
  */
 abstract class Kohana_Cache {
 
